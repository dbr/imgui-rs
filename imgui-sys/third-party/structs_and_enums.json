--- conflicted
+++ resolved
@@ -126,21 +126,6 @@
         "calc_value": 8,
         "name": "ImGuiBackendFlags_RendererHasVtxOffset",
         "value": "1 << 3"
-      },
-      {
-        "calc_value": 1024,
-        "name": "ImGuiBackendFlags_PlatformHasViewports",
-        "value": "1 << 10"
-      },
-      {
-        "calc_value": 2048,
-        "name": "ImGuiBackendFlags_HasMouseHoveredViewport",
-        "value": "1 << 11"
-      },
-      {
-        "calc_value": 4096,
-        "name": "ImGuiBackendFlags_RendererHasViewports",
-        "value": "1 << 12"
       }
     ],
     "ImGuiButtonFlags_": [
@@ -368,93 +353,83 @@
       },
       {
         "calc_value": 38,
-        "name": "ImGuiCol_DockingPreview",
+        "name": "ImGuiCol_PlotLines",
         "value": "38"
       },
       {
         "calc_value": 39,
-        "name": "ImGuiCol_DockingEmptyBg",
+        "name": "ImGuiCol_PlotLinesHovered",
         "value": "39"
       },
       {
         "calc_value": 40,
-        "name": "ImGuiCol_PlotLines",
+        "name": "ImGuiCol_PlotHistogram",
         "value": "40"
       },
       {
         "calc_value": 41,
-        "name": "ImGuiCol_PlotLinesHovered",
+        "name": "ImGuiCol_PlotHistogramHovered",
         "value": "41"
       },
       {
         "calc_value": 42,
-        "name": "ImGuiCol_PlotHistogram",
+        "name": "ImGuiCol_TableHeaderBg",
         "value": "42"
       },
       {
         "calc_value": 43,
-        "name": "ImGuiCol_PlotHistogramHovered",
+        "name": "ImGuiCol_TableBorderStrong",
         "value": "43"
       },
       {
         "calc_value": 44,
-        "name": "ImGuiCol_TableHeaderBg",
+        "name": "ImGuiCol_TableBorderLight",
         "value": "44"
       },
       {
         "calc_value": 45,
-        "name": "ImGuiCol_TableBorderStrong",
+        "name": "ImGuiCol_TableRowBg",
         "value": "45"
       },
       {
         "calc_value": 46,
-        "name": "ImGuiCol_TableBorderLight",
+        "name": "ImGuiCol_TableRowBgAlt",
         "value": "46"
       },
       {
         "calc_value": 47,
-        "name": "ImGuiCol_TableRowBg",
+        "name": "ImGuiCol_TextSelectedBg",
         "value": "47"
       },
       {
         "calc_value": 48,
-        "name": "ImGuiCol_TableRowBgAlt",
+        "name": "ImGuiCol_DragDropTarget",
         "value": "48"
       },
       {
         "calc_value": 49,
-        "name": "ImGuiCol_TextSelectedBg",
+        "name": "ImGuiCol_NavHighlight",
         "value": "49"
       },
       {
         "calc_value": 50,
-        "name": "ImGuiCol_DragDropTarget",
+        "name": "ImGuiCol_NavWindowingHighlight",
         "value": "50"
       },
       {
         "calc_value": 51,
-        "name": "ImGuiCol_NavHighlight",
+        "name": "ImGuiCol_NavWindowingDimBg",
         "value": "51"
       },
       {
         "calc_value": 52,
-        "name": "ImGuiCol_NavWindowingHighlight",
+        "name": "ImGuiCol_ModalWindowDimBg",
         "value": "52"
       },
       {
         "calc_value": 53,
-        "name": "ImGuiCol_NavWindowingDimBg",
+        "name": "ImGuiCol_COUNT",
         "value": "53"
-      },
-      {
-        "calc_value": 54,
-        "name": "ImGuiCol_ModalWindowDimBg",
-        "value": "54"
-      },
-      {
-        "calc_value": 55,
-        "name": "ImGuiCol_COUNT",
-        "value": "55"
       }
     ],
     "ImGuiColorEditFlags_": [
@@ -715,26 +690,6 @@
         "value": "1 << 5"
       },
       {
-        "calc_value": 64,
-        "name": "ImGuiConfigFlags_DockingEnable",
-        "value": "1 << 6"
-      },
-      {
-        "calc_value": 1024,
-        "name": "ImGuiConfigFlags_ViewportsEnable",
-        "value": "1 << 10"
-      },
-      {
-        "calc_value": 16384,
-        "name": "ImGuiConfigFlags_DpiEnableScaleViewports",
-        "value": "1 << 14"
-      },
-      {
-        "calc_value": 32768,
-        "name": "ImGuiConfigFlags_DpiEnableScaleFonts",
-        "value": "1 << 15"
-      },
-      {
         "calc_value": 1048576,
         "name": "ImGuiConfigFlags_IsSRGB",
         "value": "1 << 20"
@@ -834,43 +789,6 @@
         "value": "4"
       }
     ],
-    "ImGuiDockNodeFlags_": [
-      {
-        "calc_value": 0,
-        "name": "ImGuiDockNodeFlags_None",
-        "value": "0"
-      },
-      {
-        "calc_value": 1,
-        "name": "ImGuiDockNodeFlags_KeepAliveOnly",
-        "value": "1 << 0"
-      },
-      {
-        "calc_value": 4,
-        "name": "ImGuiDockNodeFlags_NoDockingInCentralNode",
-        "value": "1 << 2"
-      },
-      {
-        "calc_value": 8,
-        "name": "ImGuiDockNodeFlags_PassthruCentralNode",
-        "value": "1 << 3"
-      },
-      {
-        "calc_value": 16,
-        "name": "ImGuiDockNodeFlags_NoSplit",
-        "value": "1 << 4"
-      },
-      {
-        "calc_value": 32,
-        "name": "ImGuiDockNodeFlags_NoResize",
-        "value": "1 << 5"
-      },
-      {
-        "calc_value": 64,
-        "name": "ImGuiDockNodeFlags_AutoHideTabBar",
-        "value": "1 << 6"
-      }
-    ],
     "ImGuiDragDropFlags_": [
       {
         "calc_value": 0,
@@ -2266,66 +2184,18 @@
       },
       {
         "calc_value": 1,
-<<<<<<< HEAD
-        "name": "ImGuiViewportFlags_NoDecoration",
-=======
         "name": "ImGuiViewportFlags_IsPlatformWindow",
->>>>>>> 22eac761
         "value": "1 << 0"
       },
       {
         "calc_value": 2,
-<<<<<<< HEAD
-        "name": "ImGuiViewportFlags_NoTaskBarIcon",
-=======
         "name": "ImGuiViewportFlags_IsPlatformMonitor",
->>>>>>> 22eac761
         "value": "1 << 1"
       },
       {
         "calc_value": 4,
-<<<<<<< HEAD
-        "name": "ImGuiViewportFlags_NoFocusOnAppearing",
-        "value": "1 << 2"
-      },
-      {
-        "calc_value": 8,
-        "name": "ImGuiViewportFlags_NoFocusOnClick",
-        "value": "1 << 3"
-      },
-      {
-        "calc_value": 16,
-        "name": "ImGuiViewportFlags_NoInputs",
-        "value": "1 << 4"
-      },
-      {
-        "calc_value": 32,
-        "name": "ImGuiViewportFlags_NoRendererClear",
-        "value": "1 << 5"
-      },
-      {
-        "calc_value": 64,
-        "name": "ImGuiViewportFlags_TopMost",
-        "value": "1 << 6"
-      },
-      {
-        "calc_value": 128,
-        "name": "ImGuiViewportFlags_Minimized",
-        "value": "1 << 7"
-      },
-      {
-        "calc_value": 256,
-        "name": "ImGuiViewportFlags_NoAutoMerge",
-        "value": "1 << 8"
-      },
-      {
-        "calc_value": 512,
-        "name": "ImGuiViewportFlags_CanHostOtherWindows",
-        "value": "1 << 9"
-=======
         "name": "ImGuiViewportFlags_OwnedByApp",
         "value": "1 << 2"
->>>>>>> 22eac761
       }
     ],
     "ImGuiWindowFlags_": [
@@ -2435,11 +2305,6 @@
         "value": "1 << 20"
       },
       {
-        "calc_value": 2097152,
-        "name": "ImGuiWindowFlags_NoDocking",
-        "value": "1 << 21"
-      },
-      {
         "calc_value": 786432,
         "name": "ImGuiWindowFlags_NoNav",
         "value": "ImGuiWindowFlags_NoNavInputs | ImGuiWindowFlags_NoNavFocus"
@@ -2483,88 +2348,11 @@
         "calc_value": 268435456,
         "name": "ImGuiWindowFlags_ChildMenu",
         "value": "1 << 28"
-      },
-      {
-        "calc_value": 536870912,
-        "name": "ImGuiWindowFlags_DockNodeHost",
-        "value": "1 << 29"
       }
     ]
   },
   "enumtypes": [],
   "locations": {
-<<<<<<< HEAD
-    "ImColor": "imgui:2284",
-    "ImDrawChannel": "imgui:2378",
-    "ImDrawCmd": "imgui:2333",
-    "ImDrawCmdHeader": "imgui:2370",
-    "ImDrawCornerFlags_": "imgui:2402",
-    "ImDrawData": "imgui:2557",
-    "ImDrawList": "imgui:2435",
-    "ImDrawListFlags_": "imgui:2418",
-    "ImDrawListSplitter": "imgui:2387",
-    "ImDrawVert": "imgui:2355",
-    "ImFont": "imgui:2769",
-    "ImFontAtlas": "imgui:2674",
-    "ImFontAtlasCustomRect": "imgui:2636",
-    "ImFontAtlasFlags_": "imgui:2649",
-    "ImFontConfig": "imgui:2581",
-    "ImFontGlyph": "imgui:2610",
-    "ImFontGlyphRangesBuilder": "imgui:2621",
-    "ImGuiBackendFlags_": "imgui:1423",
-    "ImGuiButtonFlags_": "imgui:1536",
-    "ImGuiCol_": "imgui:1438",
-    "ImGuiColorEditFlags_": "imgui:1549",
-    "ImGuiComboFlags_": "imgui:1038",
-    "ImGuiCond_": "imgui:1641",
-    "ImGuiConfigFlags_": "imgui:1398",
-    "ImGuiDataType_": "imgui:1290",
-    "ImGuiDir_": "imgui:1306",
-    "ImGuiDockNodeFlags_": "imgui:1255",
-    "ImGuiDragDropFlags_": "imgui:1268",
-    "ImGuiFocusedFlags_": "imgui:1225",
-    "ImGuiHoveredFlags_": "imgui:1237",
-    "ImGuiIO": "imgui:1801",
-    "ImGuiInputTextCallbackData": "imgui:1951",
-    "ImGuiInputTextFlags_": "imgui:953",
-    "ImGuiKeyModFlags_": "imgui:1353",
-    "ImGuiKey_": "imgui:1325",
-    "ImGuiListClipper": "imgui:2235",
-    "ImGuiMouseButton_": "imgui:1613",
-    "ImGuiMouseCursor_": "imgui:1623",
-    "ImGuiNavInput_": "imgui:1366",
-    "ImGuiOnceUponAFrame": "imgui:2113",
-    "ImGuiPayload": "imgui:2013",
-    "ImGuiPlatformIO": "imgui:2870",
-    "ImGuiPlatformMonitor": "imgui:2935",
-    "ImGuiPopupFlags_": "imgui:1011",
-    "ImGuiSelectableFlags_": "imgui:1027",
-    "ImGuiSizeCallbackData": "imgui:1982",
-    "ImGuiSliderFlags_": "imgui:1596",
-    "ImGuiSortDirection_": "imgui:1317",
-    "ImGuiStorage": "imgui:2175",
-    "ImGuiStoragePair": "imgui:2178",
-    "ImGuiStyle": "imgui:1747",
-    "ImGuiStyleVar_": "imgui:1505",
-    "ImGuiTabBarFlags_": "imgui:1052",
-    "ImGuiTabItemFlags_": "imgui:1068",
-    "ImGuiTableBgTarget_": "imgui:1216",
-    "ImGuiTableColumnFlags_": "imgui:1161",
-    "ImGuiTableColumnSortSpecs": "imgui:2035",
-    "ImGuiTableFlags_": "imgui:1104",
-    "ImGuiTableRowFlags_": "imgui:1201",
-    "ImGuiTableSortSpecs": "imgui:2049",
-    "ImGuiTextBuffer": "imgui:2148",
-    "ImGuiTextFilter": "imgui:2121",
-    "ImGuiTextRange": "imgui:2131",
-    "ImGuiTreeNodeFlags_": "imgui:982",
-    "ImGuiViewport": "imgui:2962",
-    "ImGuiViewportFlags_": "imgui:2944",
-    "ImGuiWindowClass": "imgui:1997",
-    "ImGuiWindowFlags_": "imgui:910",
-    "ImVec2": "imgui:232",
-    "ImVec4": "imgui:245"
-=======
     "ImColor": "imgui:2197",
     "ImDrawChannel": "imgui:2291",
     "ImDrawCmd": "imgui:2246",
@@ -2631,7 +2419,6 @@
     "ImGuiWindowFlags_": "imgui:883",
     "ImVec2": "imgui:227",
     "ImVec4": "imgui:240"
->>>>>>> 22eac761
   },
   "structs": {
     "ImColor": [
@@ -2728,10 +2515,6 @@
       {
         "name": "FramebufferScale",
         "type": "ImVec2"
-      },
-      {
-        "name": "OwnerViewport",
-        "type": "ImGuiViewport*"
       }
     ],
     "ImDrawList": [
@@ -3239,38 +3022,6 @@
         "type": "ImVec2"
       },
       {
-        "name": "ConfigDockingNoSplit",
-        "type": "bool"
-      },
-      {
-        "name": "ConfigDockingWithShift",
-        "type": "bool"
-      },
-      {
-        "name": "ConfigDockingAlwaysTabBar",
-        "type": "bool"
-      },
-      {
-        "name": "ConfigDockingTransparentPayload",
-        "type": "bool"
-      },
-      {
-        "name": "ConfigViewportsNoAutoMerge",
-        "type": "bool"
-      },
-      {
-        "name": "ConfigViewportsNoTaskBarIcon",
-        "type": "bool"
-      },
-      {
-        "name": "ConfigViewportsNoDecoration",
-        "type": "bool"
-      },
-      {
-        "name": "ConfigViewportsNoDefaultParent",
-        "type": "bool"
-      },
-      {
         "name": "MouseDrawCursor",
         "type": "bool"
       },
@@ -3328,6 +3079,14 @@
       },
       {
         "name": "ClipboardUserData",
+        "type": "void*"
+      },
+      {
+        "name": "ImeSetInputScreenPosFn",
+        "type": "void(*)(int x,int y)"
+      },
+      {
+        "name": "ImeWindowHandle",
         "type": "void*"
       },
       {
@@ -3348,10 +3107,6 @@
         "type": "float"
       },
       {
-        "name": "MouseHoveredViewport",
-        "type": "ImGuiID"
-      },
-      {
         "name": "KeyCtrl",
         "type": "bool"
       },
@@ -3651,140 +3406,6 @@
         "type": "bool"
       }
     ],
-    "ImGuiPlatformIO": [
-      {
-        "name": "Platform_CreateWindow",
-        "type": "void(*)(ImGuiViewport* vp)"
-      },
-      {
-        "name": "Platform_DestroyWindow",
-        "type": "void(*)(ImGuiViewport* vp)"
-      },
-      {
-        "name": "Platform_ShowWindow",
-        "type": "void(*)(ImGuiViewport* vp)"
-      },
-      {
-        "name": "Platform_SetWindowPos",
-        "type": "void(*)(ImGuiViewport* vp,ImVec2 pos)"
-      },
-      {
-        "name": "Platform_GetWindowPos",
-        "type": "ImVec2(*)(ImGuiViewport* vp)"
-      },
-      {
-        "name": "Platform_SetWindowSize",
-        "type": "void(*)(ImGuiViewport* vp,ImVec2 size)"
-      },
-      {
-        "name": "Platform_GetWindowSize",
-        "type": "ImVec2(*)(ImGuiViewport* vp)"
-      },
-      {
-        "name": "Platform_SetWindowFocus",
-        "type": "void(*)(ImGuiViewport* vp)"
-      },
-      {
-        "name": "Platform_GetWindowFocus",
-        "type": "bool(*)(ImGuiViewport* vp)"
-      },
-      {
-        "name": "Platform_GetWindowMinimized",
-        "type": "bool(*)(ImGuiViewport* vp)"
-      },
-      {
-        "name": "Platform_SetWindowTitle",
-        "type": "void(*)(ImGuiViewport* vp,const char* str)"
-      },
-      {
-        "name": "Platform_SetWindowAlpha",
-        "type": "void(*)(ImGuiViewport* vp,float alpha)"
-      },
-      {
-        "name": "Platform_UpdateWindow",
-        "type": "void(*)(ImGuiViewport* vp)"
-      },
-      {
-        "name": "Platform_RenderWindow",
-        "type": "void(*)(ImGuiViewport* vp,void* render_arg)"
-      },
-      {
-        "name": "Platform_SwapBuffers",
-        "type": "void(*)(ImGuiViewport* vp,void* render_arg)"
-      },
-      {
-        "name": "Platform_GetWindowDpiScale",
-        "type": "float(*)(ImGuiViewport* vp)"
-      },
-      {
-        "name": "Platform_OnChangedViewport",
-        "type": "void(*)(ImGuiViewport* vp)"
-      },
-      {
-        "name": "Platform_SetImeInputPos",
-        "type": "void(*)(ImGuiViewport* vp,ImVec2 pos)"
-      },
-      {
-        "name": "Platform_CreateVkSurface",
-        "type": "int(*)(ImGuiViewport* vp,ImU64 vk_inst,const void* vk_allocators,ImU64* out_vk_surface)"
-      },
-      {
-        "name": "Renderer_CreateWindow",
-        "type": "void(*)(ImGuiViewport* vp)"
-      },
-      {
-        "name": "Renderer_DestroyWindow",
-        "type": "void(*)(ImGuiViewport* vp)"
-      },
-      {
-        "name": "Renderer_SetWindowSize",
-        "type": "void(*)(ImGuiViewport* vp,ImVec2 size)"
-      },
-      {
-        "name": "Renderer_RenderWindow",
-        "type": "void(*)(ImGuiViewport* vp,void* render_arg)"
-      },
-      {
-        "name": "Renderer_SwapBuffers",
-        "type": "void(*)(ImGuiViewport* vp,void* render_arg)"
-      },
-      {
-        "name": "Monitors",
-        "template_type": "ImGuiPlatformMonitor",
-        "type": "ImVector_ImGuiPlatformMonitor"
-      },
-      {
-        "name": "MainViewport",
-        "type": "ImGuiViewport*"
-      },
-      {
-        "name": "Viewports",
-        "template_type": "ImGuiViewport*",
-        "type": "ImVector_ImGuiViewportPtr"
-      }
-    ],
-    "ImGuiPlatformMonitor": [
-      {
-        "name": "MainPos",
-        "type": "ImVec2"
-      },
-      {
-        "name": "MainSize",
-        "type": "ImVec2"
-      },
-      {
-        "name": "WorkPos",
-        "type": "ImVec2"
-      },
-      {
-        "name": "WorkSize",
-        "type": "ImVec2"
-      },
-      {
-        "name": "DpiScale",
-        "type": "float"
-      }
-    ],
     "ImGuiSizeCallbackData": [
       {
         "name": "UserData",
@@ -3979,7 +3600,7 @@
       },
       {
         "name": "Colors[ImGuiCol_COUNT]",
-        "size": 55,
+        "size": 53,
         "type": "ImVec4"
       }
     ],
@@ -4051,13 +3672,6 @@
     ],
     "ImGuiViewport": [
       {
-<<<<<<< HEAD
-        "name": "ID",
-        "type": "ImGuiID"
-      },
-      {
-=======
->>>>>>> 22eac761
         "name": "Flags",
         "type": "ImGuiViewportFlags"
       },
@@ -4070,99 +3684,12 @@
         "type": "ImVec2"
       },
       {
-<<<<<<< HEAD
-        "name": "WorkOffsetMin",
-        "type": "ImVec2"
-      },
-      {
-        "name": "WorkOffsetMax",
-        "type": "ImVec2"
-      },
-      {
-        "name": "DpiScale",
-        "type": "float"
-      },
-      {
-        "name": "DrawData",
-        "type": "ImDrawData*"
-      },
-      {
-        "name": "ParentViewportId",
-        "type": "ImGuiID"
-      },
-      {
-        "name": "RendererUserData",
-        "type": "void*"
-      },
-      {
-        "name": "PlatformUserData",
-        "type": "void*"
-      },
-      {
-        "name": "PlatformHandle",
-        "type": "void*"
-      },
-      {
-        "name": "PlatformHandleRaw",
-        "type": "void*"
-      },
-      {
-        "name": "PlatformRequestMove",
-        "type": "bool"
-      },
-      {
-        "name": "PlatformRequestResize",
-        "type": "bool"
-      },
-      {
-        "name": "PlatformRequestClose",
-        "type": "bool"
-      }
-    ],
-    "ImGuiWindowClass": [
-      {
-        "name": "ClassId",
-        "type": "ImGuiID"
-      },
-      {
-        "name": "ParentViewportId",
-        "type": "ImGuiID"
-      },
-      {
-        "name": "ViewportFlagsOverrideSet",
-        "type": "ImGuiViewportFlags"
-      },
-      {
-        "name": "ViewportFlagsOverrideClear",
-        "type": "ImGuiViewportFlags"
-      },
-      {
-        "name": "TabItemFlagsOverrideSet",
-        "type": "ImGuiTabItemFlags"
-      },
-      {
-        "name": "DockNodeFlagsOverrideSet",
-        "type": "ImGuiDockNodeFlags"
-      },
-      {
-        "name": "DockNodeFlagsOverrideClear",
-        "type": "ImGuiDockNodeFlags"
-      },
-      {
-        "name": "DockingAlwaysTabBar",
-        "type": "bool"
-      },
-      {
-        "name": "DockingAllowUnclassed",
-        "type": "bool"
-=======
         "name": "WorkPos",
         "type": "ImVec2"
       },
       {
         "name": "WorkSize",
         "type": "ImVec2"
->>>>>>> 22eac761
       }
     ],
     "ImVec2": [
