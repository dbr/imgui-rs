#!/bin/bash
set -euo pipefail

SCRIPT_DIR=$(dirname ${0})
CIMGUI_DIR=${1:?}

echo "${SCRIPT_DIR}"

pushd "${CIMGUI_DIR}"/generator > /dev/null
<<<<<<< HEAD
luajit generator.lua gcc "internal"
=======
luajit generator.lua gcc false -DIMGUI_USE_WCHAR32
>>>>>>> 9bfbb840
popd > /dev/null

cp "${CIMGUI_DIR}"/cimgui.{h,cpp} "${SCRIPT_DIR}"/
cp "${CIMGUI_DIR}"/generator/output/* "${SCRIPT_DIR}"/<|MERGE_RESOLUTION|>--- conflicted
+++ resolved
@@ -7,11 +7,7 @@
 echo "${SCRIPT_DIR}"
 
 pushd "${CIMGUI_DIR}"/generator > /dev/null
-<<<<<<< HEAD
-luajit generator.lua gcc "internal"
-=======
 luajit generator.lua gcc false -DIMGUI_USE_WCHAR32
->>>>>>> 9bfbb840
 popd > /dev/null
 
 cp "${CIMGUI_DIR}"/cimgui.{h,cpp} "${SCRIPT_DIR}"/
