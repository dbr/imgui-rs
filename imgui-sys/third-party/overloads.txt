--- conflicted
+++ resolved
@@ -58,16 +58,10 @@
 1	bool	igComboStr_arr (const char*,int*,const char* const[],int,int)
 2	bool	igComboStr (const char*,int*,const char*,int)
 3	bool	igComboFnBoolPtr (const char*,int*,bool(*)(void*,int,const char**),void*,int,int)
-igGetBackgroundDrawList	2
-1	ImDrawList*	igGetBackgroundDrawListNil ()
-2	ImDrawList*	igGetBackgroundDrawListViewportPtr (ImGuiViewport*)
 igGetColorU32	3
 1	ImU32	igGetColorU32Col (ImGuiCol,float)
 2	ImU32	igGetColorU32Vec4 (const ImVec4)
 3	ImU32	igGetColorU32U32 (ImU32)
-igGetForegroundDrawList	2
-1	ImDrawList*	igGetForegroundDrawListNil ()
-2	ImDrawList*	igGetForegroundDrawListViewportPtr (ImGuiViewport*)
 igGetID	3
 1	ImGuiID	igGetIDStr (const char*)
 2	ImGuiID	igGetIDStrStr (const char*,const char*)
@@ -138,8 +132,4 @@
 2	void	igValueInt (const char*,int)
 3	void	igValueUint (const char*,unsigned int)
 4	void	igValueFloat (const char*,float,const char*)
-<<<<<<< HEAD
-99 overloaded
-=======
-93 overloaded
->>>>>>> 22eac761
+93 overloaded